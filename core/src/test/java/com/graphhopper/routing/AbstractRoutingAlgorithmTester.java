--- conflicted
+++ resolved
@@ -17,32 +17,11 @@
  */
 package com.graphhopper.routing;
 
-<<<<<<< HEAD
-import static org.junit.Assert.assertEquals;
-import static org.junit.Assert.assertFalse;
-import static org.junit.Assert.assertTrue;
-import gnu.trove.list.TIntList;
-
-import java.io.IOException;
-import java.util.Random;
-import java.util.zip.GZIPInputStream;
-
-import org.junit.Test;
-
-import com.graphhopper.reader.PrinctonReader;
+import com.graphhopper.routing.edgebased.AbstractEdgeBasedRoutingAlgorithm;
 import com.graphhopper.routing.util.*;
 import com.graphhopper.storage.Graph;
 import com.graphhopper.storage.GraphBuilder;
 import com.graphhopper.storage.GraphTurnCosts;
-import com.graphhopper.util.DistanceCalc;
-import com.graphhopper.util.EdgeExplorer;
-import com.graphhopper.util.EdgeIterator;
-import com.graphhopper.util.Helper;
-import com.graphhopper.util.StopWatch;
-=======
-import com.graphhopper.routing.util.*;
-import com.graphhopper.storage.Graph;
-import com.graphhopper.storage.GraphBuilder;
 import com.graphhopper.storage.LevelGraph;
 import com.graphhopper.storage.RAMDirectory;
 import com.graphhopper.storage.index.LocationIndex;
@@ -50,14 +29,17 @@
 import com.graphhopper.storage.index.LocationIndexTreeSC;
 import com.graphhopper.storage.index.QueryResult;
 import com.graphhopper.util.*;
+
 import gnu.trove.list.TIntList;
+
 import java.util.Random;
+
 import static org.junit.Assert.*;
+
 import org.junit.Test;
->>>>>>> 64179c85
 
 /**
- *
+ * 
  * @author Peter Karich
  */
 public abstract class AbstractRoutingAlgorithmTester
@@ -65,6 +47,7 @@
     // problem is: matrix graph is expensive to create to cache it in a static variable
     private static Graph matrixGraph;
     protected TurnCostCalculation turnIgnore = new DefaultTurnCostsCalc(DefaultTurnCostsCalc.MODE_IGNORE_RESTRICTIONS);
+    protected TurnCostCalculation turnRestrictions = new DefaultTurnCostsCalc(DefaultTurnCostsCalc.MODE_CAR_RESTRICTIONS);
     protected static EncodingManager encodingManager = new EncodingManager("CAR,FOOT");
     protected CarFlagEncoder carEncoder = (CarFlagEncoder) encodingManager.getEncoder("CAR");
     protected FootFlagEncoder footEncoder = (FootFlagEncoder) encodingManager.getEncoder("FOOT");
@@ -74,7 +57,8 @@
         return new GraphBuilder(encodingManager).create();
     }
 
-    protected GraphTurnCosts createTurnCostsGraph() {
+    protected GraphTurnCosts createTurnCostsGraph()
+    {
         return new GraphBuilder(encodingManager).turnCostsGraphCreate();
     }
 
@@ -113,8 +97,10 @@
         assertEquals(p2.toString(), 5580 * 1000, p2.getMillis());
     }
 
-    public static void initNodes(Graph graph, int nodes) {
-        for (int i = 0; i < nodes; i++) {
+    public static void initNodes( Graph graph, int nodes )
+    {
+        for ( int i = 0; i < nodes; i++ )
+        {
             graph.setNode(i, 0, 0);
         }
     }
@@ -126,14 +112,9 @@
     // 6----/
     void initDirectedAndDiffSpeed( Graph graph )
     {
-<<<<<<< HEAD
         initNodes(graph, 8);
-        graph.edge(0, 1, 7000, carEncoder.flags(10, false));
-        graph.edge(0, 4, 5000, carEncoder.flags(20, false));
-=======
         graph.edge(0, 1).setDistance(7000).setFlags(carEncoder.setProperties(10, true, false));
         graph.edge(0, 4).setDistance(5000).setFlags(carEncoder.setProperties(20, true, false));
->>>>>>> 64179c85
 
         graph.edge(1, 4).setDistance(7000).setFlags(carEncoder.setProperties(10, true, true));
         graph.edge(1, 5).setDistance(7000).setFlags(carEncoder.setProperties(10, true, true));
@@ -167,64 +148,74 @@
 
     void initFootVsCar( Graph graph )
     {
-<<<<<<< HEAD
         initNodes(graph, 8);
-        graph.edge(0, 1, 7000, footEncoder.flags(5, true) | carEncoder.flags(10, false));
-        graph.edge(0, 4, 5000, footEncoder.flags(5, true) | carEncoder.flags(20, false));
-=======
-        graph.edge(0, 1).setDistance(7000).setFlags(footEncoder.setProperties(5, true, true) | carEncoder.setProperties(10, true, false));
-        graph.edge(0, 4).setDistance(5000).setFlags(footEncoder.setProperties(5, true, true) | carEncoder.setProperties(20, true, false));
->>>>>>> 64179c85
+        graph.edge(0, 1).setDistance(7000)
+                .setFlags(footEncoder.setProperties(5, true, true) | carEncoder.setProperties(10, true, false));
+        graph.edge(0, 4).setDistance(5000)
+                .setFlags(footEncoder.setProperties(5, true, true) | carEncoder.setProperties(20, true, false));
 
         graph.edge(1, 4).setDistance(7000).setFlags(carEncoder.setProperties(10, true, true));
         graph.edge(1, 5).setDistance(7000).setFlags(carEncoder.setProperties(10, true, true));
-        graph.edge(1, 2).setDistance(20000).setFlags(footEncoder.setProperties(5, true, true) | carEncoder.setProperties(10, true, true));
+        graph.edge(1, 2).setDistance(20000)
+                .setFlags(footEncoder.setProperties(5, true, true) | carEncoder.setProperties(10, true, true));
 
         graph.edge(5, 2).setDistance(5000).setFlags(carEncoder.setProperties(10, true, false));
-        graph.edge(2, 3).setDistance(5000).setFlags(footEncoder.setProperties(5, true, true) | carEncoder.setProperties(10, true, false));
+        graph.edge(2, 3).setDistance(5000)
+                .setFlags(footEncoder.setProperties(5, true, true) | carEncoder.setProperties(10, true, false));
 
         graph.edge(5, 3).setDistance(11000).setFlags(carEncoder.setProperties(20, true, false));
-        graph.edge(3, 7).setDistance(7000).setFlags(footEncoder.setProperties(5, true, true) | carEncoder.setProperties(10, true, false));
+        graph.edge(3, 7).setDistance(7000)
+                .setFlags(footEncoder.setProperties(5, true, true) | carEncoder.setProperties(10, true, false));
 
         graph.edge(4, 6).setDistance(5000).setFlags(carEncoder.setProperties(20, true, false));
-        graph.edge(5, 4).setDistance(7000).setFlags(footEncoder.setProperties(5, true, true) | carEncoder.setProperties(10, true, false));
+        graph.edge(5, 4).setDistance(7000)
+                .setFlags(footEncoder.setProperties(5, true, true) | carEncoder.setProperties(10, true, false));
 
         graph.edge(5, 6).setDistance(7000).setFlags(carEncoder.setProperties(10, true, false));
-        graph.edge(7, 5).setDistance(5000).setFlags(footEncoder.setProperties(5, true, true) | carEncoder.setProperties(20, true, false));
+        graph.edge(7, 5).setDistance(5000)
+                .setFlags(footEncoder.setProperties(5, true, true) | carEncoder.setProperties(20, true, false));
 
         graph.edge(6, 7).setDistance(5000).setFlags(carEncoder.setProperties(20, true, true));
     }
 
-    void initTurnRestrictionsFootVsCar(GraphTurnCosts graph) {
+    void initTurnRestrictionsFootVsCar( GraphTurnCosts graph )
+    {
         graph.setNode(8, 0, 0);
 
         initFootVsCar(graph);
 
-        int edge_5_8 = graph.edge(5, 8, 3000, footEncoder.flags(5, true) | carEncoder.flags(20, false)).getEdge();
-        graph.edge(8, 5, 3000, footEncoder.flags(5, true));
-
-        int edge_2_8 = graph.edge(2, 8, 4000, footEncoder.flags(5, true) | carEncoder.flags(20, false)).getEdge();
-        graph.edge(8, 2, 4000, footEncoder.flags(5, true) | carEncoder.flags(20, false));
-
-        int edge_8_3 = graph.edge(8, 3, 1000, footEncoder.flags(5, true) | carEncoder.flags(20, false)).getEdge();
-        graph.edge(3, 8, 1000, footEncoder.flags(5, true) | carEncoder.flags(20, false));
-
-        EdgeExplorer e1 = graph.createEdgeExplorer(new EdgeFilter() {
+        int edge_5_8 = graph.edge(5, 8).setDistance(3000)
+                .setFlags(footEncoder.setProperties(5, true, true) | carEncoder.setProperties(20, true, false)).getEdge();
+        graph.edge(8, 5).setDistance(3000).setFlags(footEncoder.setProperties(5, true, true));
+
+        int edge_2_8 = graph.edge(2, 8).setDistance(4000)
+                .setFlags(footEncoder.setProperties(5, true, true) | carEncoder.setProperties(20, true, false)).getEdge();
+        graph.edge(8, 2).setDistance(4000)
+                .setFlags(footEncoder.setProperties(5, true, true) | carEncoder.setProperties(20, true, false));
+
+        int edge_8_3 = graph.edge(8, 3).setDistance(1000)
+                .setFlags(footEncoder.setProperties(5, true, true) | carEncoder.setProperties(20, true, false)).getEdge();
+        graph.edge(3, 8).setDistance(1000)
+                .setFlags(footEncoder.setProperties(5, true, true) | carEncoder.setProperties(20, true, false));
+
+        EdgeIterator e1 = graph.createEdgeExplorer(new EdgeFilter()
+        {
             @Override
-            public boolean accept(EdgeIterator iter) {
+            public boolean accept( EdgeIteratorState iter )
+            {
                 return iter.getBaseNode() == 5 && iter.getAdjNode() == 2;
             }
-        });
-        e1.setBaseNode(5);
+        }).setBaseNode(5);
         assertTrue(e1.next());
-        
-        EdgeExplorer e2 = graph.createEdgeExplorer(new EdgeFilter() {
+
+        EdgeIterator e2 = graph.createEdgeExplorer(new EdgeFilter()
+        {
             @Override
-            public boolean accept(EdgeIterator iter) {
+            public boolean accept( EdgeIteratorState iter )
+            {
                 return iter.getBaseNode() == 2 && iter.getAdjNode() == 3;
             }
-        });       
-        e2.setBaseNode(2);
+        }).setBaseNode(2);
         assertTrue(e2.next());
 
         //add some restrictions
@@ -232,37 +223,63 @@
         graph.turnCosts(8, edge_2_8, edge_8_3, TurnCostEncoder.restriction());
         graph.turnCosts(2, e1.getEdge(), e2.getEdge(), TurnCostEncoder.restriction());
 
-
-    }
-
-    @Test
-    public void testCalcWithTurnRestrictions_CarPath_turnRestrictions() {
+    }
+
+    @Test
+    public void testCalcWithTurnRestrictions_CarPath_turnRestrictions()
+    {
         GraphTurnCosts graph = createTurnCostsGraph();
         initTurnRestrictionsFootVsCar(graph);
-        Path p1 = prepareGraph(graph, carEncoder, new ShortestCalc()).createAlgo().calcPath(0, 3);
-
-        assertEquals(Helper.createTList(0, 1, 5, 3), p1.calcNodes());
-        assertEquals(p1.toString(), 7020, p1.getTime());
-
-    }
-
-    @Test
-    public void testCalcWithTurnRestrictions_CarPath_ignoreTurnRestrictions() {
+        RoutingAlgorithm algo = prepareGraph(graph, carEncoder, new ShortestWeighting()).createAlgo();
+
+        if (algo instanceof AbstractEdgeBasedRoutingAlgorithm)
+        {
+            ((AbstractEdgeBasedRoutingAlgorithm) algo).turnCosts(turnRestrictions);
+            Path p1 = algo.calcPath(0, 3);
+            assertEquals(Helper.createTList(0, 1, 5, 3), p1.calcNodes());
+            assertEquals(p1.toString(), 25000, p1.getDistance(), 1e-4);
+        }
+    }
+    
+    @Test
+    public void testCalcWithTurnRestrictions_PTurnInShortestPath()
+    {
+        Graph graph = createTestGraphPTurn(createTurnCostsGraph());
+        RoutingAlgorithm algo = prepareGraph(graph, carEncoder, new FastestWeighting(carEncoder)).createAlgo();
+        if (algo instanceof AbstractEdgeBasedRoutingAlgorithm)
+        {
+            ((AbstractEdgeBasedRoutingAlgorithm) algo).turnCosts(turnRestrictions);
+            Path p1 = algo.calcPath(3, 0);
+
+            assertEquals(Helper.createTList(3, 5, 8, 9, 10, 5, 6, 7, 0), p1.calcNodes());
+            assertEquals(p1.toString(), 26, p1.getDistance(), 1e-6);
+        }
+    }
+
+    @Test
+    public void testCalcWithTurnRestrictions_CarPath_ignoreTurnRestrictions()
+    {
         GraphTurnCosts graph = createTurnCostsGraph();
         initTurnRestrictionsFootVsCar(graph);
-        Path p1 = prepareGraph(graph, carEncoder, new ShortestCalc()).createAlgo().turnCosts(turnIgnore).calcPath(0, 3);
-        assertEquals(Helper.createTList(0, 1, 5, 8, 3), p1.calcNodes());
-        assertEquals(p1.toString(), 5760, p1.getTime());
-    }
-
-    @Test
-    public void testCalcWithTurnRestrictions_FootPath_noTurnRestrictions() {
+        RoutingAlgorithm algo = prepareGraph(graph, carEncoder, new ShortestWeighting()).createAlgo();
+        if (algo instanceof AbstractEdgeBasedRoutingAlgorithm)
+        {
+            ((AbstractEdgeBasedRoutingAlgorithm) algo).turnCosts(turnIgnore);
+            Path p1 = algo.calcPath(0, 3);
+            assertEquals(Helper.createTList(0, 1, 5, 8, 3), p1.calcNodes());
+            assertEquals(p1.toString(), 18000, p1.getDistance(), 1e-4);
+        }
+    }
+
+    @Test
+    public void testCalcWithTurnRestrictions_FootPath_noTurnRestrictions()
+    {
         GraphTurnCosts graph = createTurnCostsGraph();
         initFootVsCar(graph);
         initTurnRestrictionsFootVsCar(graph);
-        Path p1 = prepareGraph(graph, footEncoder, new ShortestCalc()).createAlgo().calcPath(0, 3);
-        assertEquals(p1.toString(), 11520, p1.getTime());
+        Path p1 = prepareGraph(graph, footEncoder, new ShortestWeighting()).createAlgo().calcPath(0, 3);
         assertEquals(Helper.createTList(0, 4, 5, 8, 3), p1.calcNodes());
+        assertEquals(p1.toString(), 16000, p1.getDistance(), 1e-4);
     }
 
     protected Graph createTestGraph()
@@ -273,7 +290,8 @@
     }
 
     // see test-graph.svg !
-    protected Graph createTestGraph(Graph graph) {
+    protected Graph createTestGraph( Graph graph )
+    {
         initNodes(graph, 8);
         graph.edge(0, 1, 7, true);
         graph.edge(0, 4, 6, true);
@@ -350,31 +368,23 @@
         assertEquals(p.toString(), 2, p.getDistance(), 1e-4);
     }
 
-//    //TODO routing algorithms currently do not support P-turns (see http://www.easts.info/on-line/journal_06/1426.pdf) 
-//    @Test public void testCalcWithTurnRestrictions_PTurnInShortestPath() {
-//        Graph graph = createTestGraphPTurn(createTurnCostsGraph());
-//        Path p1 = prepareGraph(graph, new FastestCalc(carEncoder), carEncoder).createAlgo().calcPath(3, 0);
-//        assertEquals(Helper.createTList(3, 5, 8, 9, 10, 5, 6, 7, 0), p1.calcNodes());
-//        assertEquals(p1.toString(), 26, p1.distance(), 1e-6);
-//    }
+    //    //TODO routing algorithms currently do not support P-turns (see http://www.easts.info/on-line/journal_06/1426.pdf) 
+    //    @Test public void testCalcWithTurnRestrictions_PTurnInShortestPath() {
+    //        Graph graph = createTestGraphPTurn(createTurnCostsGraph());
+    //        Path p1 = prepareGraph(graph, new FastestCalc(carEncoder), carEncoder).createAlgo().calcPath(3, 0);
+    //        assertEquals(Helper.createTList(3, 5, 8, 9, 10, 5, 6, 7, 0), p1.calcNodes());
+    //        assertEquals(p1.toString(), 26, p1.distance(), 1e-6);
+    //    }
     /*
-     * 0---------1
-     *  \        |
-     *   7->8--9 |
-     *   |  |  | |
-     *   6--5-10 |
-     *      |    |
-     * 4----3----2
+     * 0---------1 \ | 7->8--9 | | | | | 6--5-10 | | | 4----3----2
      * 
-     * Outer links are expensive
-     * Inner links are cheap
-     * Turn restriction: (3,5) to (5,6)
-     * One way: (7,8)
+     * Outer links are expensive Inner links are cheap Turn restriction: (3,5) to (5,6) One way:
+     * (7,8)
      * 
-     * Shortest path from 3 to 0 should be 3,5,8,9,10,5,6,7,0 (which contains a p-turn)  
-     * 
+     * Shortest path from 3 to 0 should be 3,5,8,9,10,5,6,7,0 (which contains a p-turn)
      */
-    protected Graph createTestGraphPTurn(GraphTurnCosts graph) {
+    protected Graph createTestGraphPTurn( GraphTurnCosts graph )
+    {
         initNodes(graph, 11);
         //outer lanes
         graph.edge(0, 1, 10, true);
@@ -393,16 +403,16 @@
         graph.edge(7, 8, 3, false);
 
         //connections
-        int e35= graph.edge(3, 5, 4, true).getEdge();
+        int e35 = graph.edge(3, 5, 4, true).getEdge();
         graph.edge(7, 0, 4, true);
-        
+
         //turn costs
         graph.turnCosts(5, e35, e56, TurnCostEncoder.restriction());
         graph.turnCosts(5, e35, e510, TurnCostEncoder.costs(5, 5));
 
         return graph;
     }
-    
+
     // see wikipedia-graph.svg !
     protected Graph createWikipediaTestGraph()
     {
@@ -427,13 +437,9 @@
     //  7-6----5
     public static void initBiGraph( Graph graph )
     {
-<<<<<<< HEAD
         initNodes(graph, 9);
-        graph.edge(0, 1, 100, true);
-=======
         // distance will be overwritten in second step as we need to calculate it from lat,lon
         graph.edge(0, 1, 1, true);
->>>>>>> 64179c85
         graph.edge(1, 2, 1, true);
         graph.edge(2, 3, 1, true);
         graph.edge(3, 4, 1, true);
@@ -465,7 +471,7 @@
     {
         g.setNode(node, lat, lon);
         EdgeIterator iter = g.createEdgeExplorer().setBaseNode(node);
-        while (iter.next())
+        while ( iter.next() )
         {
             int adj = iter.getAdjNode();
             double adjLat = g.getLatitude(adj);
@@ -535,7 +541,7 @@
         assertEquals(66f, p.getDistance(), 1e-3);
     }
 
-	@Test
+    @Test
     public void testBug1()
     {
         Path p = prepareGraph(getMatrixGraph()).createAlgo().calcPath(34, 36);
@@ -769,28 +775,24 @@
     {
         int WIDTH = 10;
         int HEIGHT = 15;
-<<<<<<< HEAD
-        Graph tmp = new GraphBuilder(encodingManager).create();
-        initNodes(tmp, WIDTH * HEIGHT);
-=======
         Graph tmpGraph = new GraphBuilder(encodingManager).create();
->>>>>>> 64179c85
+        initNodes(tmpGraph, WIDTH * HEIGHT);
         int[][] matrix = new int[WIDTH][HEIGHT];
         int counter = 0;
         Random rand = new Random(12);
         boolean print = false;
-        for (int h = 0; h < HEIGHT; h++)
+        for ( int h = 0; h < HEIGHT; h++ )
         {
             if (print)
             {
-                for (int w = 0; w < WIDTH; w++)
+                for ( int w = 0; w < WIDTH; w++ )
                 {
                     System.out.print(" |\t           ");
                 }
                 System.out.println();
             }
 
-            for (int w = 0; w < WIDTH; w++)
+            for ( int w = 0; w < WIDTH; w++ )
             {
                 matrix[w][h] = counter++;
                 if (h > 0)
@@ -807,7 +809,7 @@
                 System.out.println();
                 if (h > 0)
                 {
-                    for (int w = 0; w < WIDTH; w++)
+                    for ( int w = 0; w < WIDTH; w++ )
                     {
                         System.out.print(" |\t           ");
                     }
@@ -815,7 +817,7 @@
                 }
             }
 
-            for (int w = 0; w < WIDTH; w++)
+            for ( int w = 0; w < WIDTH; w++ )
             {
                 if (w > 0)
                 {

/*
 *  Licensed to GraphHopper and Peter Karich under one or more contributor
 *  license agreements. See the NOTICE file distributed with this work for 
 *  additional information regarding copyright ownership.
 * 
 *  GraphHopper licenses this file to you under the Apache License, 
 *  Version 2.0 (the "License"); you may not use this file except in 
 *  compliance with the License. You may obtain a copy of the License at
 * 
 *       http://www.apache.org/licenses/LICENSE-2.0
 * 
 *  Unless required by applicable law or agreed to in writing, software
 *  distributed under the License is distributed on an "AS IS" BASIS,
 *  WITHOUT WARRANTIES OR CONDITIONS OF ANY KIND, either express or implied.
 *  See the License for the specific language governing permissions and
 *  limitations under the License.
 */
package com.graphhopper.routing.ch;

import static org.junit.Assert.*;
import org.junit.Test;

import java.util.Collection;
import java.util.Iterator;

import com.graphhopper.routing.AbstractRoutingAlgorithmTester;
import com.graphhopper.routing.Dijkstra;
import com.graphhopper.routing.DijkstraOneToMany;
import com.graphhopper.routing.Path;
import com.graphhopper.routing.RoutingAlgorithm;
import com.graphhopper.routing.ch.PrepareContractionHierarchies.Shortcut;
import com.graphhopper.routing.util.*;
import com.graphhopper.storage.Graph;
import com.graphhopper.storage.GraphBuilder;
import com.graphhopper.storage.LevelGraph;
import com.graphhopper.storage.LevelGraphStorage;
<<<<<<< HEAD
import com.graphhopper.util.BitUtil;
import com.graphhopper.util.EdgeSkipExplorer;
import com.graphhopper.util.GHUtility;
import com.graphhopper.util.Helper;
=======
import com.graphhopper.util.EdgeSkipExplorer;
import com.graphhopper.storage.GraphBuilder;
import com.graphhopper.util.*;
import java.util.Collection;
import java.util.Iterator;
import static org.junit.Assert.*;
import org.junit.Test;
>>>>>>> 64179c85

/**
 * @author Peter Karich
 */
public class PrepareContractionHierarchiesTest
{
    private final Weighting weighting = new ShortestWeighting();
    private final EncodingManager encodingManager = new EncodingManager("CAR");
    private final CarFlagEncoder carEncoder = (CarFlagEncoder) encodingManager.getEncoder("CAR");

    LevelGraph createGraph()
    {
        return new GraphBuilder(encodingManager).levelGraphCreate();
    }

    LevelGraph createExampleGraph()
    {
        LevelGraph g = createGraph();
        AbstractRoutingAlgorithmTester.initNodes(g, 6);

        //5-1-----2
        //   \ __/|
        //    0   |
        //   /    |
        //  4-----3
        //
        g.edge(0, 1, 1, true);
        g.edge(0, 2, 1, true);
        g.edge(0, 4, 3, true);
        g.edge(1, 2, 2, true);
        g.edge(2, 3, 1, true);
        g.edge(4, 3, 2, true);
        g.edge(5, 1, 2, true);
        return g;
    }

    @Test
    public void testShortestPathSkipNode()
    {
        LevelGraph g = createExampleGraph();
        double normalDist = new Dijkstra(g, carEncoder, weighting).calcPath(4, 2).getDistance();
        DijkstraOneToMany algo = new DijkstraOneToMany(g, carEncoder, weighting);
        algo.setEdgeFilter(new PrepareContractionHierarchies.IgnoreNodeFilter(g).setAvoidNode(3));
        int nodeEntry = algo.setLimitWeight(100).findEndNode(4, 2);
        assertTrue(algo.getWeight(nodeEntry) > normalDist);
        
        algo.clear();
        nodeEntry = algo.setLimitVisitedNodes(1).findEndNode(4, 2);
        assertEquals(-1, nodeEntry);
    }

    @Test
    public void testShortestPathSkipNode2()
    {
        LevelGraph g = createExampleGraph();
        double normalDist = new Dijkstra(g, carEncoder, weighting).calcPath(4, 2).getDistance();
        assertEquals(3, normalDist, 1e-5);
        DijkstraOneToMany algo = new DijkstraOneToMany(g, carEncoder, weighting);
        algo.setEdgeFilter(new PrepareContractionHierarchies.IgnoreNodeFilter(g).setAvoidNode(3));
        int nodeEntry = algo.setLimitWeight(10).findEndNode(4, 2);
        assertEquals(4, algo.getWeight(nodeEntry), 1e-5);
        
        nodeEntry = algo.setLimitWeight(10).findEndNode(4, 1);
        assertEquals(4, algo.getWeight(nodeEntry), 1e-5);
    }

    @Test
    public void testShortestPathLimit()
    {
        LevelGraph g = createExampleGraph();
        DijkstraOneToMany algo = new DijkstraOneToMany(g, carEncoder, weighting);
        algo.setEdgeFilter(new PrepareContractionHierarchies.IgnoreNodeFilter(g).setAvoidNode(0));
        int endNode = algo.setLimitWeight(2).findEndNode(4, 1);
        // did not reach endNode
        assertNotEquals(1, endNode);
    }

    @Test
    public void testAddShortcuts()
    {
        LevelGraph g = createExampleGraph();
        int old = g.getAllEdges().getMaxId();
        PrepareContractionHierarchies prepare = new PrepareContractionHierarchies(carEncoder, weighting).setGraph(g);
        prepare.doWork();
        assertEquals(old + 1, g.getAllEdges().getMaxId());
    }

    @Test
    public void testMoreComplexGraph()
    {
        LevelGraph g = initShortcutsGraph(createGraph());
        int old = g.getAllEdges().getMaxId();
        PrepareContractionHierarchies prepare = new PrepareContractionHierarchies(carEncoder, weighting).setGraph(g);
        prepare.doWork();
        assertEquals(old + 8, g.getAllEdges().getMaxId());
    }

    @Test
    public void testDirectedGraph()
    {
        LevelGraph g = createGraph();
        AbstractRoutingAlgorithmTester.initNodes(g, 6);
        g.edge(5, 4, 3, false);
        g.edge(4, 5, 10, false);
        g.edge(2, 4, 1, false);
        g.edge(5, 2, 1, false);
        g.edge(3, 5, 1, false);
        g.edge(4, 3, 1, false);
        int old = GHUtility.count(g.getAllEdges());
        PrepareContractionHierarchies prepare = new PrepareContractionHierarchies(carEncoder, weighting).setGraph(g);
        prepare.doWork();
        // PrepareTowerNodesShortcutsTest.printEdges(g);
        assertEquals(old + 2, GHUtility.count(g.getAllEdges()));
        RoutingAlgorithm algo = prepare.createAlgo();
        Path p = algo.calcPath(4, 2);
        assertEquals(3, p.getDistance(), 1e-6);
        assertEquals(Helper.createTList(4, 3, 5, 2), p.calcNodes());
    }

    @Test
    public void testDirectedGraph2()
    {
        LevelGraph g = createGraph();
        initDirected2(g);
        int old = GHUtility.count(g.getAllEdges());
        PrepareContractionHierarchies prepare = new PrepareContractionHierarchies(carEncoder, weighting).setGraph(g);
        prepare.doWork();
        // PrepareTowerNodesShortcutsTest.printEdges(g);
        assertEquals(old + 17, GHUtility.count(g.getAllEdges()));
        RoutingAlgorithm algo = prepare.createAlgo();
        Path p = algo.calcPath(0, 10);
        assertEquals(10, p.getDistance(), 1e-6);
        assertEquals(Helper.createTList(0, 1, 2, 3, 4, 5, 6, 7, 8, 9, 10), p.calcNodes());
    }

    @Test
    public void testDirectedGraph3()
    {
        LevelGraph g = createGraph();
<<<<<<< HEAD
        AbstractRoutingAlgorithmTester.initNodes(g, 12);
=======
        //5 6 7
        // \|/
        //4-3_1<-  0
        //    \_|/_10
        //   0__2_11

>>>>>>> 64179c85
        g.edge(0, 2, 2, true);
        g.edge(10, 2, 2, true);
        g.edge(11, 2, 2, true);
        // create a longer one directional edge => no longish one-dir shortcut should be created        
        g.edge(2, 1, 2, true);
        g.edge(2, 1, 10, false);

        g.edge(1, 3, 2, true);
        g.edge(3, 4, 2, true);
        g.edge(3, 5, 2, true);
        g.edge(3, 6, 2, true);
        g.edge(3, 7, 2, true);

        PrepareContractionHierarchies prepare = new PrepareContractionHierarchies(carEncoder, weighting).setGraph(g);
        prepare.initFromGraph();
        // find all shortcuts if we contract node 1
        Collection<Shortcut> scs = prepare.testFindShortcuts(1);
        assertEquals(2, scs.size());
        Iterator<Shortcut> iter = scs.iterator();
        Shortcut sc1 = iter.next();
        Shortcut sc2 = iter.next();
        if (sc1.weight > sc2.weight)
        {
            Shortcut tmp = sc1;
            sc1 = sc2;
            sc2 = tmp;
        }

        // both dirs
        assertTrue(sc1.toString(), sc1.from == 3 && sc1.to == 2);
        assertTrue(sc1.toString(), carEncoder.isBoth(sc1.flags));

        // directed
        assertTrue(sc2.toString(), sc2.from == 2 && sc2.to == 3);
        assertTrue(sc2.toString(), carEncoder.isForward(sc2.flags));

        assertEquals(sc1.toString(), 4, sc1.weight, 1e-4);
        assertEquals(sc2.toString(), 12, sc2.weight, 1e-4);
    }

    void initRoundaboutGraph( Graph g )
    {
        AbstractRoutingAlgorithmTester.initNodes(g, 32);

        //              roundabout:
        //16-0-9-10--11   12<-13
        //    \       \  /      \
        //    17       \|        7-8-..
        // -15-1--2--3--4       /     /
        //     /         \-5->6/     /
        //  -14            \________/

        g.edge(16, 0, 1, true);
        g.edge(0, 9, 1, true);
        g.edge(0, 17, 1, true);
        g.edge(9, 10, 1, true);
        g.edge(10, 11, 1, true);
        g.edge(11, 28, 1, true);
        g.edge(28, 29, 1, true);
        g.edge(29, 30, 1, true);
        g.edge(30, 31, 1, true);
        g.edge(31, 4, 1, true);

        g.edge(17, 1, 1, true);
        g.edge(15, 1, 1, true);
        g.edge(14, 1, 1, true);
        g.edge(14, 18, 1, true);
        g.edge(18, 19, 1, true);
        g.edge(19, 20, 1, true);
        g.edge(20, 15, 1, true);
        g.edge(19, 21, 1, true);
        g.edge(21, 16, 1, true);
        g.edge(1, 2, 1, true);
        g.edge(2, 3, 1, true);
        g.edge(3, 4, 1, true);

        g.edge(4, 5, 1, false);
        g.edge(5, 6, 1, false);
        g.edge(6, 7, 1, false);
        g.edge(7, 13, 1, false);
        g.edge(13, 12, 1, false);
        g.edge(12, 4, 1, false);

        g.edge(7, 8, 1, true);
        g.edge(8, 22, 1, true);
        g.edge(22, 23, 1, true);
        g.edge(23, 24, 1, true);
        g.edge(24, 25, 1, true);
        g.edge(25, 27, 1, true);
        g.edge(27, 5, 1, true);
        g.edge(25, 26, 1, false);
        g.edge(26, 25, 1, false);
    }

    @Test
    public void testRoundaboutUnpacking()
    {
        LevelGraph g = createGraph();
        initRoundaboutGraph(g);
        int old = g.getAllEdges().getMaxId();
        PrepareContractionHierarchies prepare = new PrepareContractionHierarchies(carEncoder, weighting).setGraph(g);
        prepare.doWork();
        assertEquals(old + 26, g.getAllEdges().getMaxId());
        RoutingAlgorithm algo = prepare.createAlgo();
        Path p = algo.calcPath(4, 7);
        assertEquals(Helper.createTList(4, 5, 6, 7), p.calcNodes());
    }

    @Test
    public void testFindShortcuts_Roundabout()
    {
        LevelGraphStorage g = (LevelGraphStorage) createGraph();
<<<<<<< HEAD
        AbstractRoutingAlgorithmTester.initNodes(g, 9);
        EdgeSkipExplorer iter1_1 = g.edge(1, 3, 1, true);
        EdgeSkipExplorer iter1_2 = g.edge(3, 4, 1, true);
        EdgeSkipExplorer iter2_1 = g.edge(4, 5, 1, false);
        EdgeSkipExplorer iter2_2 = g.edge(5, 6, 1, false);
        EdgeSkipExplorer iter3_1 = g.edge(6, 7, 1, true);
        EdgeSkipExplorer iter3_2 = g.edge(6, 8, 2, false);
=======
        EdgeIteratorState iter1_1 = g.edge(1, 3, 1, true);
        EdgeIteratorState iter1_2 = g.edge(3, 4, 1, true);
        EdgeIteratorState iter2_1 = g.edge(4, 5, 1, false);
        EdgeIteratorState iter2_2 = g.edge(5, 6, 1, false);
        EdgeIteratorState iter3_1 = g.edge(6, 7, 1, true);
        EdgeIteratorState iter3_2 = g.edge(6, 8, 2, false);
>>>>>>> 64179c85
        g.edge(8, 4, 1, false);
        g.setLevel(3, 3);
        g.setLevel(5, 5);
        g.setLevel(7, 7);
        g.setLevel(8, 8);

        PrepareContractionHierarchies prepare = new PrepareContractionHierarchies(carEncoder, weighting).setGraph(g);
        EdgeSkipExplorer tmp = g.shortcut(1, 4);
        tmp.setDistance(2).setFlags(prepare.getScBothDir());
        tmp.setSkippedEdges(iter1_1.getEdge(), iter1_2.getEdge());
        long f = prepare.getScOneDir();
        tmp = g.shortcut(4, 6);
        tmp.setDistance(2).setFlags(f);
        tmp.setSkippedEdges(iter2_1.getEdge(), iter2_2.getEdge());
        tmp = g.shortcut(6, 4);
        tmp.setDistance(3).setFlags(f);
        tmp.setSkippedEdges(iter3_1.getEdge(), iter3_2.getEdge());

        prepare.initFromGraph();
        // there should be two different shortcuts for both directions!
        Collection<Shortcut> sc = prepare.testFindShortcuts(4);
        assertEquals(2, sc.size());
    }

    void initUnpackingGraph( LevelGraphStorage g, Weighting w )
    {
<<<<<<< HEAD
        AbstractRoutingAlgorithmTester.initNodes(g, 11);
        double dist = 1;
        int flags = carEncoder.flags(30, false);
        g.edge(10, 0, w.getWeight(dist, flags), flags);
        EdgeSkipExplorer iter1 = g.edge(0, 1, w.getWeight(dist, flags), flags);
        EdgeSkipExplorer iter2 = g.edge(1, 2, w.getWeight(dist, flags), flags);
        EdgeSkipExplorer iter3 = g.edge(2, 3, w.getWeight(dist, flags), flags);
        EdgeSkipExplorer iter4 = g.edge(3, 4, w.getWeight(dist, flags), flags);
        EdgeSkipExplorer iter5 = g.edge(4, 5, w.getWeight(dist, flags), flags);
        EdgeSkipExplorer iter6 = g.edge(5, 6, w.getWeight(dist, flags), flags);
        int oneDirFlags = new PrepareContractionHierarchies(carEncoder, type).getScOneDir();

        int tmp = iter1.getEdge();
        iter1 = g.edge(0, 2, 2, oneDirFlags);
=======
        final long flags = carEncoder.setProperties(30, true, false);
        EdgeIterator edge = new GHUtility.DisabledEdgeIterator()
        {

            @Override
            public double getDistance()
            {
                return 1;
            }

            @Override
            public long getFlags()
            {
                return flags;
            }
        };
        g.edge(10, 0).setDistance(w.calcWeight(edge)).setFlags(flags);
        EdgeIteratorState iterTmp1 = g.edge(0, 1);
        iterTmp1.setDistance(w.calcWeight(edge)).setFlags(flags);
        EdgeIteratorState iter2 = g.edge(1, 2).setDistance(w.calcWeight(edge)).setFlags(flags);
        EdgeIteratorState iter3 = g.edge(2, 3).setDistance(w.calcWeight(edge)).setFlags(flags);
        EdgeIteratorState iter4 = g.edge(3, 4).setDistance(w.calcWeight(edge)).setFlags(flags);
        EdgeIteratorState iter5 = g.edge(4, 5).setDistance(w.calcWeight(edge)).setFlags(flags);
        EdgeIteratorState iter6 = g.edge(5, 6).setDistance(w.calcWeight(edge)).setFlags(flags);
        long oneDirFlags = new PrepareContractionHierarchies(carEncoder, w).getScOneDir();

        int tmp = iterTmp1.getEdge();
        EdgeSkipExplorer iter1 = g.shortcut(0, 2);
        iter1.setDistance(2).setFlags(oneDirFlags);
>>>>>>> 64179c85
        iter1.setSkippedEdges(tmp, iter2.getEdge());
        tmp = iter1.getEdge();
        iter1 = g.shortcut(0, 3);
        iter1.setDistance(3).setFlags(oneDirFlags);
        iter1.setSkippedEdges(tmp, iter3.getEdge());
        tmp = iter1.getEdge();
        iter1 = g.shortcut(0, 4);
        iter1.setDistance(4).setFlags(oneDirFlags);
        iter1.setSkippedEdges(tmp, iter4.getEdge());
        tmp = iter1.getEdge();
        iter1 = g.shortcut(0, 5);
        iter1.setDistance(5).setFlags(oneDirFlags);
        iter1.setSkippedEdges(tmp, iter5.getEdge());
        tmp = iter1.getEdge();
        iter1 = g.shortcut(0, 6);
        iter1.setDistance(6).setFlags(oneDirFlags);
        iter1.setSkippedEdges(tmp, iter6.getEdge());
        g.setLevel(0, 10);
        g.setLevel(6, 9);
        g.setLevel(5, 8);
        g.setLevel(4, 7);
        g.setLevel(3, 6);
        g.setLevel(2, 5);
        g.setLevel(1, 4);
        g.setLevel(10, 3);
    }

    @Test
    public void testUnpackingOrder()
    {
        LevelGraphStorage g = (LevelGraphStorage) createGraph();
        initUnpackingGraph(g, weighting);
        PrepareContractionHierarchies prepare = new PrepareContractionHierarchies(carEncoder, weighting).setGraph(g);
        RoutingAlgorithm algo = prepare.createAlgo();
        Path p = algo.calcPath(10, 6);
        assertEquals(7, p.getDistance(), 1e-5);
        assertEquals(Helper.createTList(10, 0, 1, 2, 3, 4, 5, 6), p.calcNodes());
    }

    @Test
    public void testUnpackingOrder_Fastest()
    {
        LevelGraphStorage g = (LevelGraphStorage) createGraph();
        Weighting w = new FastestWeighting(carEncoder);
        initUnpackingGraph(g, w);

        PrepareContractionHierarchies prepare = new PrepareContractionHierarchies(carEncoder, w).setGraph(g);
        RoutingAlgorithm algo = prepare.createAlgo();
        Path p = algo.calcPath(10, 6);
        assertEquals(7, p.getDistance(), 1e-1);
        assertEquals(Helper.createTList(10, 0, 1, 2, 3, 4, 5, 6), p.calcNodes());
    }

    @Test
    public void testCircleBug()
    {
        LevelGraph g = createGraph();
        AbstractRoutingAlgorithmTester.initNodes(g, 4);
        //  /--1
        // -0--/
        //  |
        g.edge(0, 1, 10, true);
        g.edge(0, 1, 4, true);
        g.edge(0, 2, 10, true);
        g.edge(0, 3, 10, true);
        PrepareContractionHierarchies prepare = new PrepareContractionHierarchies(carEncoder, weighting).setGraph(g);
        prepare.doWork();
        assertEquals(0, prepare.getShortcuts());
    }

    // 0-1-2-3-4
    // |     / |
    // |    8  |
    // \   /   /
    //  7-6-5-/
    void initBiGraph( Graph graph )
    {
        AbstractRoutingAlgorithmTester.initNodes(graph, 9);
        graph.edge(0, 1, 100, true);
        graph.edge(1, 2, 1, true);
        graph.edge(2, 3, 1, true);
        graph.edge(3, 4, 1, true);
        graph.edge(4, 5, 25, true);
        graph.edge(5, 6, 25, true);
        graph.edge(6, 7, 5, true);
        graph.edge(7, 0, 5, true);
        graph.edge(3, 8, 20, true);
        graph.edge(8, 6, 20, true);
    }

    // 0-1-.....-9-10
    // |         ^   \
    // |         |    |
    // 17-16-...-11<-/
    public static void initDirected2( Graph g )
    {
        AbstractRoutingAlgorithmTester.initNodes(g, 18);
        g.edge(0, 1, 1, true);
        g.edge(1, 2, 1, true);
        g.edge(2, 3, 1, true);
        g.edge(3, 4, 1, true);
        g.edge(4, 5, 1, true);
        g.edge(5, 6, 1, true);
        g.edge(6, 7, 1, true);
        g.edge(7, 8, 1, true);
        g.edge(8, 9, 1, true);
        g.edge(9, 10, 1, true);
        g.edge(10, 11, 1, false);
        g.edge(11, 12, 1, true);
        g.edge(11, 9, 3, false);
        g.edge(12, 13, 1, true);
        g.edge(13, 14, 1, true);
        g.edge(14, 15, 1, true);
        g.edge(15, 16, 1, true);
        g.edge(16, 17, 1, true);
        g.edge(17, 0, 1, true);
    }

    //       8
    //       |
    //    6->0->1->3->7
    //    |        |
    //    |        v
    //10<-2---4<---5
    //    9
    public static void initDirected1( Graph g )
    {
        AbstractRoutingAlgorithmTester.initNodes(g, 11);
        g.edge(0, 8, 1, true);
        g.edge(0, 1, 1, false);
        g.edge(1, 3, 1, false);
        g.edge(3, 7, 1, false);
        g.edge(3, 5, 1, false);
        g.edge(5, 4, 1, false);
        g.edge(4, 2, 1, true);
        g.edge(2, 9, 1, false);
        g.edge(2, 10, 1, false);
        g.edge(2, 6, 1, true);
        g.edge(6, 0, 1, false);
    }

    // prepare-routing.svg
    public static LevelGraph initShortcutsGraph( LevelGraph g )
    {
        AbstractRoutingAlgorithmTester.initNodes(g, 17);
        g.edge(0, 1, 1, true);
        g.edge(0, 2, 1, true);
        g.edge(1, 2, 1, true);
        g.edge(2, 3, 1, true);
        g.edge(1, 4, 1, true);
        g.edge(2, 9, 1, true);
        g.edge(9, 3, 1, true);
        g.edge(10, 3, 1, true);
        g.edge(4, 5, 1, true);
        g.edge(5, 6, 1, true);
        g.edge(6, 7, 1, true);
        g.edge(7, 8, 1, true);
        g.edge(8, 9, 1, true);
        g.edge(4, 11, 1, true);
        g.edge(9, 14, 1, true);
        g.edge(10, 14, 1, true);
        g.edge(11, 12, 1, true);
        g.edge(12, 15, 1, true);
        g.edge(12, 13, 1, true);
        g.edge(13, 16, 1, true);
        g.edge(15, 16, 2, true);
        g.edge(14, 16, 1, true);
        return g;
    }

//    public static void printEdges(LevelGraph g) {
//        RawEdgeIterator iter = g.getAllEdges();
//        while (iter.next()) {
//            EdgeSkipIterator single = g.getEdgeProps(iter.edge(), iter.nodeB());
//            System.out.println(iter.nodeA() + "<->" + iter.nodeB() + " \\"
//                    + single.skippedEdge1() + "," + single.skippedEdge2() + " (" + iter.edge() + ")"
//                    + ", dist: " + (float) iter.weight()
//                    + ", level:" + g.getLevel(iter.nodeA()) + "<->" + g.getLevel(iter.nodeB())
//                    + ", bothDir:" + CarFlagEncoder.isBoth(iter.setProperties()));
//        }
//        System.out.println("---");
//    }
    @Test
    public void testBits()
    {
        int fromNode = Integer.MAX_VALUE / 3 * 2;
        int endNode = Integer.MAX_VALUE / 37 * 17;

        long edgeId = (long) fromNode << 32 | endNode;
        assertEquals((BitUtil.BIG.toBitString(edgeId)),
                BitUtil.BIG.toLastBitString(fromNode, 32) + BitUtil.BIG.toLastBitString(endNode, 32));
    }
}<|MERGE_RESOLUTION|>--- conflicted
+++ resolved
@@ -31,15 +31,8 @@
 import com.graphhopper.routing.ch.PrepareContractionHierarchies.Shortcut;
 import com.graphhopper.routing.util.*;
 import com.graphhopper.storage.Graph;
-import com.graphhopper.storage.GraphBuilder;
 import com.graphhopper.storage.LevelGraph;
 import com.graphhopper.storage.LevelGraphStorage;
-<<<<<<< HEAD
-import com.graphhopper.util.BitUtil;
-import com.graphhopper.util.EdgeSkipExplorer;
-import com.graphhopper.util.GHUtility;
-import com.graphhopper.util.Helper;
-=======
 import com.graphhopper.util.EdgeSkipExplorer;
 import com.graphhopper.storage.GraphBuilder;
 import com.graphhopper.util.*;
@@ -47,7 +40,6 @@
 import java.util.Iterator;
 import static org.junit.Assert.*;
 import org.junit.Test;
->>>>>>> 64179c85
 
 /**
  * @author Peter Karich
@@ -187,16 +179,7 @@
     public void testDirectedGraph3()
     {
         LevelGraph g = createGraph();
-<<<<<<< HEAD
         AbstractRoutingAlgorithmTester.initNodes(g, 12);
-=======
-        //5 6 7
-        // \|/
-        //4-3_1<-  0
-        //    \_|/_10
-        //   0__2_11
-
->>>>>>> 64179c85
         g.edge(0, 2, 2, true);
         g.edge(10, 2, 2, true);
         g.edge(11, 2, 2, true);
@@ -309,22 +292,13 @@
     public void testFindShortcuts_Roundabout()
     {
         LevelGraphStorage g = (LevelGraphStorage) createGraph();
-<<<<<<< HEAD
         AbstractRoutingAlgorithmTester.initNodes(g, 9);
-        EdgeSkipExplorer iter1_1 = g.edge(1, 3, 1, true);
-        EdgeSkipExplorer iter1_2 = g.edge(3, 4, 1, true);
-        EdgeSkipExplorer iter2_1 = g.edge(4, 5, 1, false);
-        EdgeSkipExplorer iter2_2 = g.edge(5, 6, 1, false);
-        EdgeSkipExplorer iter3_1 = g.edge(6, 7, 1, true);
-        EdgeSkipExplorer iter3_2 = g.edge(6, 8, 2, false);
-=======
         EdgeIteratorState iter1_1 = g.edge(1, 3, 1, true);
         EdgeIteratorState iter1_2 = g.edge(3, 4, 1, true);
         EdgeIteratorState iter2_1 = g.edge(4, 5, 1, false);
         EdgeIteratorState iter2_2 = g.edge(5, 6, 1, false);
         EdgeIteratorState iter3_1 = g.edge(6, 7, 1, true);
         EdgeIteratorState iter3_2 = g.edge(6, 8, 2, false);
->>>>>>> 64179c85
         g.edge(8, 4, 1, false);
         g.setLevel(3, 3);
         g.setLevel(5, 5);
@@ -351,22 +325,7 @@
 
     void initUnpackingGraph( LevelGraphStorage g, Weighting w )
     {
-<<<<<<< HEAD
         AbstractRoutingAlgorithmTester.initNodes(g, 11);
-        double dist = 1;
-        int flags = carEncoder.flags(30, false);
-        g.edge(10, 0, w.getWeight(dist, flags), flags);
-        EdgeSkipExplorer iter1 = g.edge(0, 1, w.getWeight(dist, flags), flags);
-        EdgeSkipExplorer iter2 = g.edge(1, 2, w.getWeight(dist, flags), flags);
-        EdgeSkipExplorer iter3 = g.edge(2, 3, w.getWeight(dist, flags), flags);
-        EdgeSkipExplorer iter4 = g.edge(3, 4, w.getWeight(dist, flags), flags);
-        EdgeSkipExplorer iter5 = g.edge(4, 5, w.getWeight(dist, flags), flags);
-        EdgeSkipExplorer iter6 = g.edge(5, 6, w.getWeight(dist, flags), flags);
-        int oneDirFlags = new PrepareContractionHierarchies(carEncoder, type).getScOneDir();
-
-        int tmp = iter1.getEdge();
-        iter1 = g.edge(0, 2, 2, oneDirFlags);
-=======
         final long flags = carEncoder.setProperties(30, true, false);
         EdgeIterator edge = new GHUtility.DisabledEdgeIterator()
         {
@@ -396,7 +355,6 @@
         int tmp = iterTmp1.getEdge();
         EdgeSkipExplorer iter1 = g.shortcut(0, 2);
         iter1.setDistance(2).setFlags(oneDirFlags);
->>>>>>> 64179c85
         iter1.setSkippedEdges(tmp, iter2.getEdge());
         tmp = iter1.getEdge();
         iter1 = g.shortcut(0, 3);

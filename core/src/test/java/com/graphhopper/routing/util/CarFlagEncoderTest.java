/*
 *  Licensed to GraphHopper and Peter Karich under one or more contributor license
 *  agreements. See the NOTICE file distributed with this work for
 *  additional information regarding copyright ownership.
 *
 *  GraphHopper licenses this file to you under the Apache License,
 *  Version 2.0 (the "License"); you may not use this file except
 *  in compliance with the License. You may obtain a copy of the
 *  License at
 *
 *       http://www.apache.org/licenses/LICENSE-2.0
 *
 *  Unless required by applicable law or agreed to in writing, software
 *  distributed under the License is distributed on an "AS IS" BASIS,
 *  WITHOUT WARRANTIES OR CONDITIONS OF ANY KIND, either express or implied.
 *  See the License for the specific language governing permissions and
 *  limitations under the License.
 */
package com.graphhopper.routing.util;

import java.util.HashMap;
import java.util.Map;

import com.graphhopper.reader.OSMWay;
import org.junit.Test;
import static org.junit.Assert.*;

/**
 *
 * @author Peter Karich
 */
public class CarFlagEncoderTest
{
    private EncodingManager em = new EncodingManager("CAR,BIKE,FOOT");
    private CarFlagEncoder encoder = (CarFlagEncoder) em.getEncoder("CAR");

    @Test
    public void testAccess()
    {
        Map<String, String> map = new HashMap<String, String>();
        OSMWay way = new OSMWay(1, map);
        assertFalse(encoder.isAllowed(way) > 0);
        map.put("highway", "service");
        assertTrue(encoder.isAllowed(way) > 0);
        map.put("access", "no");
        assertFalse(encoder.isAllowed(way) > 0);

        map.clear();
        map.put("highway", "track");
        map.put("motorcar", "no");
        assertFalse(encoder.isAllowed(way) > 0);

        map.clear();
        map.put("highway", "unclassified");
        map.put("ford", "yes");
        assertFalse(encoder.isAllowed(way) > 0);
        map.put("motorcar", "yes");
<<<<<<< HEAD
        assertTrue(encoder.isAllowed(way) > 0);               
    }
    
    @Test
    public void testSpeedLimitBiggerThanDefaultRoadSpeed() {
=======
        assertTrue(encoder.isAllowed(way) > 0);
    }

    @Test
    public void testSpeedLimitBiggerThanMaxValue()
    {
        Map<String, String> map = new HashMap<String, String>();
        OSMWay way = new OSMWay(1, map);
        map.put("highway", "trunk");
        map.put("maxspeed", "500");
        int allowed = encoder.isAllowed(way);
        int encoded = encoder.handleWayTags(allowed, way);
        assertEquals(100, encoder.getSpeed(encoded));
    }

    @Test
    public void testSpeedLimitBiggerThanDefaultRoadSpeed()
    {
>>>>>>> 8a9ed3ef
        Map<String, String> map = new HashMap<String, String>();
        OSMWay way = new OSMWay(1, map);
        map.put("highway", "trunk");
        map.put("maxspeed", "110");
        int allowed = encoder.isAllowed(way);
        int encoded = encoder.handleWayTags(allowed, way);
<<<<<<< HEAD
        assertEquals(110, encoder.getSpeed(encoded));
=======
        assertEquals(95, encoder.getSpeed(encoded));
    }

    @Test
    public void testNoRailway()
    {
        Map<String, String> map = new HashMap<String, String>();
        OSMWay way = new OSMWay(1, map);
        map.put("highway", "service");
        map.put("railway", "rail");
        assertEquals(0, encoder.isAllowed(way));
        
        way = new OSMWay(1, map);
        map.put("highway", "service");
        map.put("railway", "level_crossing");
        assertNotSame(0, encoder.isAllowed(way));
>>>>>>> 8a9ed3ef
    }

    @Test
    public void testBasics()
    {
        assertTrue(encoder.isForward(encoder.flagsDefault(true)));
        assertTrue(encoder.isBackward(encoder.flagsDefault(true)));
        assertTrue(encoder.isBoth(encoder.flagsDefault(true)));

        assertTrue(encoder.isForward(encoder.flagsDefault(false)));
        assertFalse(encoder.isBackward(encoder.flagsDefault(false)));
        assertFalse(encoder.isBoth(encoder.flagsDefault(false)));
    }

    @Test
    public void testOverwrite()
    {
        int forward = encoder.flags(10, false);
        int backward = encoder.swapDirection(forward);
        int both = encoder.flags(20, true);
        assertTrue(encoder.canBeOverwritten(forward, forward));
        assertTrue(encoder.canBeOverwritten(backward, backward));
        assertTrue(encoder.canBeOverwritten(forward, both));
        assertTrue(encoder.canBeOverwritten(backward, both));

        assertTrue(encoder.canBeOverwritten(both, both));
        assertFalse(encoder.canBeOverwritten(both, forward));
        assertFalse(encoder.canBeOverwritten(both, backward));
        assertFalse(encoder.canBeOverwritten(forward, backward));
        assertFalse(encoder.canBeOverwritten(backward, forward));
    }

    @Test
    public void testSwapDir()
    {
        int swappedFlags = encoder.swapDirection(encoder.flagsDefault(true));
        assertTrue(encoder.isForward(swappedFlags));
        assertTrue(encoder.isBackward(swappedFlags));

        swappedFlags = encoder.swapDirection(encoder.flagsDefault(false));

        assertFalse(encoder.isForward(swappedFlags));
        assertTrue(encoder.isBackward(swappedFlags));

        assertEquals(0, encoder.swapDirection(0));
    }
}<|MERGE_RESOLUTION|>--- conflicted
+++ resolved
@@ -55,13 +55,6 @@
         map.put("ford", "yes");
         assertFalse(encoder.isAllowed(way) > 0);
         map.put("motorcar", "yes");
-<<<<<<< HEAD
-        assertTrue(encoder.isAllowed(way) > 0);               
-    }
-    
-    @Test
-    public void testSpeedLimitBiggerThanDefaultRoadSpeed() {
-=======
         assertTrue(encoder.isAllowed(way) > 0);
     }
 
@@ -80,16 +73,12 @@
     @Test
     public void testSpeedLimitBiggerThanDefaultRoadSpeed()
     {
->>>>>>> 8a9ed3ef
         Map<String, String> map = new HashMap<String, String>();
         OSMWay way = new OSMWay(1, map);
         map.put("highway", "trunk");
         map.put("maxspeed", "110");
         int allowed = encoder.isAllowed(way);
         int encoded = encoder.handleWayTags(allowed, way);
-<<<<<<< HEAD
-        assertEquals(110, encoder.getSpeed(encoded));
-=======
         assertEquals(95, encoder.getSpeed(encoded));
     }
 
@@ -106,7 +95,6 @@
         map.put("highway", "service");
         map.put("railway", "level_crossing");
         assertNotSame(0, encoder.isAllowed(way));
->>>>>>> 8a9ed3ef
     }
 
     @Test

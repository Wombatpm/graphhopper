--- conflicted
+++ resolved
@@ -32,12 +32,7 @@
  * <p/>
  * 'Ref' stands for reference implementation and is using the normal Java-'reference'-way.
  * <p/>
-<<<<<<< HEAD
- * 
- * @see DijkstraBidirection for an optimized but more complicated version
-=======
  * @see DijkstraBidirection for an array based but more complicated version
->>>>>>> 64179c85
  * @author Peter Karich
  */
 public class DijkstraBidirectionRef extends AbstractBidirAlgo
@@ -95,37 +90,6 @@
     @Override
     protected void initPath()
     {
-<<<<<<< HEAD
-        if ( alreadyRun )
-        {
-            throw new IllegalStateException("Create a new instance per call");
-        }
-        alreadyRun = true;
-        initPath();
-        initFrom(from);
-        initTo(to);
-
-        Path p = checkIndenticalFromAndTo();
-        if ( p != null )
-        {
-            return p;
-        }
-
-        int finish = 0;
-        while ( finish < 2 )
-        {
-            finish = 0;
-            if ( !fillEdgesFrom() )
-            {
-                finish++;
-            }
-
-            if ( !fillEdgesTo() )
-            {
-                finish++;
-            }
-        }
-=======
         bestPath = new PathBidirRef(graph, flagEncoder);
     }
 
@@ -136,7 +100,7 @@
     }
 
     @Override
-    void checkState( int fromBase, int fromAdj, int toBase, int toAdj )
+    protected void checkState( int fromBase, int fromAdj, int toBase, int toAdj )
     {
         if (bestWeightMapFrom.isEmpty() || bestWeightMapTo.isEmpty())
             throw new IllegalStateException("Either 'from'-edge or 'to'-edge is inaccessible. From:" + bestWeightMapFrom + ", to:" + bestWeightMapTo);
@@ -147,7 +111,6 @@
     {
         if (openSetFrom.isEmpty())
             return false;
->>>>>>> 64179c85
 
         currFrom = openSetFrom.poll();
         bestWeightMapOther = bestWeightMapTo;
@@ -175,49 +138,15 @@
     @Override
     protected boolean finished()
     {
-<<<<<<< HEAD
-        if ( currFrom == null )
-        {
-            return currTo.weight >= shortest.getWeight();
-        } else if ( currTo == null )
-        {
-            return currFrom.weight >= shortest.getWeight();
-        }
-        return currFrom.weight + currTo.weight >= shortest.getWeight();
-=======
         if (finishedFrom || finishedTo)
             return true;
 
         return currFrom.weight + currTo.weight >= bestPath.getWeight();
->>>>>>> 64179c85
     }
 
     void fillEdges( EdgeEntry currEdge, PriorityQueue<EdgeEntry> prioQueue,
             TIntObjectMap<EdgeEntry> shortestWeightMap, EdgeExplorer explorer )
     {
-<<<<<<< HEAD
-
-        boolean backwards = shortestWeightMapFrom == shortestWeightMapOther;
-
-        int currNode = curr.endNode;
-        explorer.setBaseNode(currNode);   
-        while ( explorer.next() )
-        {
-            if ( !accept(explorer) )
-            {
-                continue;
-            }
-            int neighborNode = explorer.getAdjNode();
-            double tmpWeight = weightCalc.getWeight(explorer.getDistance(), explorer.getFlags())
-                    + curr.weight;
-            if ( !backwards )
-            {
-                tmpWeight += turnCostCalc.getTurnCosts(currNode, curr.edge, explorer.getEdge());
-            } else
-            {
-                tmpWeight += turnCostCalc.getTurnCosts(currNode, explorer.getEdge(), curr.edge);
-            }
-=======
         int currNode = currEdge.endNode;
         EdgeIterator iter = explorer.setBaseNode(currNode);
         while (iter.next())
@@ -231,15 +160,14 @@
             int neighborNode = iter.getAdjNode();
             double tmpWeight = weighting.calcWeight(iter) + currEdge.weight;
 
->>>>>>> 64179c85
             EdgeEntry de = shortestWeightMap.get(neighborNode);
-            if ( de == null )
+            if (de == null)
             {
                 de = new EdgeEntry(iter.getEdge(), neighborNode, tmpWeight);
                 de.parent = currEdge;
                 shortestWeightMap.put(neighborNode, de);
                 prioQueue.add(de);
-            } else if ( de.weight > tmpWeight )
+            } else if (de.weight > tmpWeight)
             {
                 prioQueue.remove(de);
                 de.edge = iter.getEdge();
@@ -255,102 +183,13 @@
     @Override
     protected void updateShortest( EdgeEntry shortestEE, int currLoc )
     {
-<<<<<<< HEAD
-        EdgeEntry entryOther = shortestWeightMapOther.get(currLoc);
-        if ( entryOther == null )
-        {
-=======
         EdgeEntry entryOther = bestWeightMapOther.get(currLoc);
         if (entryOther == null)
->>>>>>> 64179c85
             return;
-
-        //prevents the shortest path to contain the same edge twice, when turn restriction is around the meeting point
-        if ( shortestEE.edge == entryOther.edge )
-        {
-            return;
-        }
-
-        boolean backwards = shortestWeightMapFrom == shortestWeightMapOther;
 
         // update μ
         double newShortest = shortestEE.weight + entryOther.weight;
-<<<<<<< HEAD
-
-        //costs for the turn where forward and backward routing meet each other
-        if ( !backwards )
-        {
-            newShortest += turnCostCalc.getTurnCosts(currLoc, shortestEE.edge, entryOther.edge);
-        } else
-        {
-            newShortest += turnCostCalc.getTurnCosts(currLoc, entryOther.edge, shortestEE.edge);
-        }
-
-        if ( newShortest < shortest.getWeight() )
-        {
-            shortest.setSwitchToFrom(backwards);
-            shortest.setEdgeEntry(shortestEE);
-            shortest.edgeTo = entryOther;
-            shortest.setWeight(newShortest);
-        }
-    }
-
-    public boolean fillEdgesFrom()
-    {
-        if ( currFrom != null )
-        {
-            shortestWeightMapOther = shortestWeightMapTo;
-            fillEdges(currFrom, openSetFrom, shortestWeightMapFrom, outEdgeExplorer);
-            visitedFromCount++;
-            if ( openSetFrom.isEmpty() )
-            {
-                currFrom = null;
-                return false;
-            }
-
-            currFrom = openSetFrom.poll();
-            if ( checkFinishCondition() )
-            {
-                return false;
-            }
-        } else if ( currTo == null )
-        {
-            return false;
-        }
-        return true;
-    }
-
-    public boolean fillEdgesTo()
-    {
-        if ( currTo != null )
-        {
-            shortestWeightMapOther = shortestWeightMapFrom;
-            fillEdges(currTo, openSetTo, shortestWeightMapTo, inEdgeExplorer);
-            visitedToCount++;
-            if ( openSetTo.isEmpty() )
-            {
-                currTo = null;
-                return false;
-            }
-
-            currTo = openSetTo.poll();
-            if ( checkFinishCondition() )
-            {
-                return false;
-            }
-        } else if ( currFrom == null )
-        {
-            return false;
-        }
-        return true;
-    }
-
-    private Path checkIndenticalFromAndTo()
-    {
-        if ( from == to )
-=======
         if (newShortest < bestPath.getWeight())
->>>>>>> 64179c85
         {
             bestPath.setSwitchToFrom(bestWeightMapFrom == bestWeightMapOther);
             bestPath.setEdgeEntry(shortestEE);

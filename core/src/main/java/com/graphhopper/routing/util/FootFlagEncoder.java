/*
 *  Licensed to GraphHopper and Peter Karich under one or more contributor license
 *  agreements. See the NOTICE file distributed with this work for
 *  additional information regarding copyright ownership.
 *
 *  GraphHopper licenses this file to you under the Apache License,
 *  Version 2.0 (the "License"); you may not use this file except
 *  in compliance with the License. You may obtain a copy of the
 *  License at
 *
 *       http://www.apache.org/licenses/LICENSE-2.0
 *
 *  Unless required by applicable law or agreed to in writing, software
 *  distributed under the License is distributed on an "AS IS" BASIS,
 *  WITHOUT WARRANTIES OR CONDITIONS OF ANY KIND, either express or implied.
 *  See the License for the specific language governing permissions and
 *  limitations under the License.
 */
package com.graphhopper.routing.util;

import com.graphhopper.reader.OSMNode;
import com.graphhopper.reader.OSMWay;

import java.util.HashSet;
import java.util.Set;

/**
 * @author Peter Karich
 * @author Nop
 */
public class FootFlagEncoder extends AbstractFlagEncoder
{
    private int safeWayBit = 0;
    protected HashSet<String> intended = new HashSet<String>();
    protected HashSet<String> sidewalks = new HashSet<String>();

    /**
     * Should be only instantied via EncodingManager
     */
    protected FootFlagEncoder()
    {
        restrictions = new String[]
        { "foot", "access" };
        restrictedValues.add("private");
        restrictedValues.add("no");
        restrictedValues.add("restricted");

        intended.add("yes");
        intended.add("designated");
        intended.add("official");
        intended.add("permissive");

        sidewalks.add("yes");
        sidewalks.add("both");
        sidewalks.add("left");
        sidewalks.add("right");

        potentialBarriers.add("gate");
        //potentialBarriers.add( "lift_gate" );   you can always pass them on foot
        potentialBarriers.add("swing_gate");

        acceptedRailways.add("station");
        acceptedRailways.add("platform");
    }

    @Override
    public int defineBits( int index, int shift )
    {
        // first two bits are reserved for route handling in superclass
        shift = super.defineBits(index, shift);

        // larger value required - ferries are faster than pedestrians
        speedEncoder = new EncodedValue("Speed", shift, 4, 1, MEAN, FERRY);
        shift += 4;

        safeWayBit = 1 << shift++;
        return shift;
    }

    @Override
    public String toString()
    {
        return "foot";
    }

    /**
     * Some ways are okay but not separate for pedestrians.
     * <p/>
     * 
     * @param way
     */
    @Override
    public long isAllowed( OSMWay way )
    {
        String highwayValue = way.getTag("highway");
        if (highwayValue == null)
        {
            if (way.hasTag("route", ferries))
            {
                String footTag = way.getTag("foot");
                if (footTag == null || "yes".equals(footTag))
                    return acceptBit | ferryBit;
            }
            return 0;
        }

        String sacScale = way.getTag("sac_scale");
        if (sacScale != null)
        {
            if (!"hiking".equals(sacScale) && !"mountain_hiking".equals(sacScale))
                // other scales are too dangerous, see http://wiki.openstreetmap.org/wiki/Key:sac_scale
                return 0;
        }

        if (way.hasTag("sidewalk", sidewalks))
            return acceptBit;

        // no need to evaluate ferries or fords - already included here
        if (way.hasTag("foot", intended))
            return acceptBit;

        if (!allowedHighwayTags.contains(highwayValue))
            return 0;

        if (way.hasTag("motorroad", "yes"))
            return 0;

        // do not get our feet wet, "yes" is already included above
        if (way.hasTag("highway", "ford") || way.hasTag("ford"))
            return 0;

        if (way.hasTag("bicycle", "official"))
            return 0;

        // check access restrictions
        if (way.hasTag(restrictions, restrictedValues))
            return 0;

        // do not accept railways (sometimes incorrectly mapped!)
        if (way.hasTag("railway") && !way.hasTag("railway", acceptedRailways))
            return 0;

        return acceptBit;
    }

    @Override
    public long handleWayTags( long allowed, OSMWay way )
    {
        if ((allowed & acceptBit) == 0)
            return 0;

        long encoded;
        if ((allowed & ferryBit) == 0)
        {
            String sacScale = way.getTag("sac_scale");
            if (sacScale != null)
            {
                if ("hiking".equals(sacScale))
                    encoded = speedEncoder.setValue(0, MEAN);
                else
                    encoded = speedEncoder.setValue(0, SLOW);
            } else
            {
                encoded = speedEncoder.setValue(0, MEAN);
            }
            encoded |= directionBitMask;

            // mark safe ways or ways with cycle lanes
            if (safeHighwayTags.contains(way.getTag("highway")) || way.hasTag("sidewalk", sidewalks))
            {
                encoded |= safeWayBit;
            }

        } else
        {
            encoded = handleFerry(way, SLOW, MEAN, FERRY);
            encoded |= directionBitMask;
        }

        return encoded;
    }

    @Override
    public long analyzeNodeTags( OSMNode node )
    {

        // movable barriers block if they are not marked as passable
        if (node.hasTag("barrier", potentialBarriers) && !node.hasTag(restrictions, intended) && !node.hasTag("locked", "no"))
        {
            return directionBitMask;
        }

        if ((node.hasTag("highway", "ford") || node.hasTag("ford")) && !node.hasTag(restrictions, intended))
        {
            return directionBitMask;
        }

        return 0;
    }

    private final Set<String> safeHighwayTags = new HashSet<String>()
    {

<<<<<<< HEAD
=======
        
>>>>>>> 64179c85
        {
            add("footway");
            add("path");
            add("steps");
            add("pedestrian");
            add("living_street");
            add("track");
            add("residential");
            add("service");
        }
    };
    private final Set<String> allowedHighwayTags = new HashSet<String>()
    {

<<<<<<< HEAD
=======
        
>>>>>>> 64179c85
        {
            addAll(safeHighwayTags);
            add("trunk");
            add("trunk_link");
            add("primary");
            add("primary_link");
            add("secondary");
            add("secondary_link");
            add("tertiary");
            add("tertiary_link");
            add("unclassified");
            add("road");
            // disallowed in some countries
            //add("bridleway");
        }
    };
    static final int SLOW = 2;
    static final int MEAN = 5;
    static final int FERRY = 10;

    /**
     * We don't need to consider turn restriction when we search for routes for
     * pedestrians.
     * 
     * @return <code>true</code>
     */
    @Override
    public boolean ignoreTurnCosts()
    {
        return true;
    }
}<|MERGE_RESOLUTION|>--- conflicted
+++ resolved
@@ -201,10 +201,7 @@
     private final Set<String> safeHighwayTags = new HashSet<String>()
     {
 
-<<<<<<< HEAD
-=======
-        
->>>>>>> 64179c85
+
         {
             add("footway");
             add("path");
@@ -219,10 +216,7 @@
     private final Set<String> allowedHighwayTags = new HashSet<String>()
     {
 
-<<<<<<< HEAD
-=======
-        
->>>>>>> 64179c85
+
         {
             addAll(safeHighwayTags);
             add("trunk");

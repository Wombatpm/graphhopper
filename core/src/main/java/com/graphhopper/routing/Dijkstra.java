/*
 *  Licensed to GraphHopper and Peter Karich under one or more contributor
 *  license agreements. See the NOTICE file distributed with this work for 
 *  additional information regarding copyright ownership.
 * 
 *  GraphHopper licenses this file to you under the Apache License, 
 *  Version 2.0 (the "License"); you may not use this file except in 
 *  compliance with the License. You may obtain a copy of the License at
 * 
 *       http://www.apache.org/licenses/LICENSE-2.0
 * 
 *  Unless required by applicable law or agreed to in writing, software
 *  distributed under the License is distributed on an "AS IS" BASIS,
 *  WITHOUT WARRANTIES OR CONDITIONS OF ANY KIND, either express or implied.
 *  See the License for the specific language governing permissions and
 *  limitations under the License.
 */
package com.graphhopper.routing;

import com.graphhopper.routing.util.FlagEncoder;
import com.graphhopper.routing.util.Weighting;
import com.graphhopper.storage.EdgeEntry;
import com.graphhopper.storage.Graph;
import com.graphhopper.util.EdgeExplorer;
import com.graphhopper.util.EdgeIterator;
import gnu.trove.map.TIntObjectMap;
import gnu.trove.map.hash.TIntObjectHashMap;
import java.util.PriorityQueue;

/**
 * Implements a single source shortest path algorithm
 * http://en.wikipedia.org/wiki/Dijkstra's_algorithm
 * <p/>
 * 
 * @author Peter Karich
 */
public class Dijkstra extends AbstractRoutingAlgorithm
{
    private TIntObjectMap<EdgeEntry> fromMap;
    private PriorityQueue<EdgeEntry> fromHeap;
    private int visitedNodes;
    private int to = -1;
    private EdgeEntry currEdge;

    public Dijkstra( Graph g, FlagEncoder encoder, Weighting weighting )
    {
        super(g, encoder, weighting);
        initCollections(1000);
    }

    protected void initCollections( int size )
    {
        fromHeap = new PriorityQueue<EdgeEntry>(size);
        fromMap = new TIntObjectHashMap<EdgeEntry>(size);
    }

    @Override
    public Path calcPath( int from, int to )
    {
<<<<<<< HEAD
        if ( alreadyRun )
            throw new IllegalStateException("Create a new instance per call");

        alreadyRun = true;
        EdgeEntry fromEdge = new EdgeEntry(EdgeIterator.NO_EDGE, from, 0d);
        map.put(from, fromEdge);
        EdgeEntry currEdge = calcEdgeEntry(fromEdge, to);
        if ( currEdge == null || currEdge.endNode != to )
            return new Path(graph, flagEncoder);

        return extractPath(currEdge);
=======
        checkAlreadyRun();
        this.to = to;
        currEdge = createEdgeEntry(from, 0);
        fromMap.put(from, currEdge);
        return runAlgo();
>>>>>>> 64179c85
    }

    private Path runAlgo()
    {
        EdgeExplorer explorer = outEdgeExplorer;
        while ( true )
        {
            visitedNodes++;
<<<<<<< HEAD
            if ( finished(currEdge, to) )
                break;

            int neighborNode = currEdge.endNode;
            explorer.setBaseNode(neighborNode);
            while ( explorer.next() )
            {
                if ( !accept(explorer) )
                    continue;
                int tmpNode = explorer.getAdjNode();
                double tmpWeight = weightCalc.getWeight(explorer.getDistance(), explorer.getFlags())
                        + currEdge.weight
                        + turnCostCalc.getTurnCosts(neighborNode, currEdge.edge, explorer.getEdge());
                EdgeEntry nEdge = map.get(tmpNode);
                if ( nEdge == null )
=======
            if (finished())
                break;

            int neighborNode = currEdge.endNode;
            EdgeIterator iter = explorer.setBaseNode(neighborNode);
            while (iter.next())
            {
                if (!accept(iter))
                    continue;
                // minor speed up
                if (currEdge.edge == iter.getEdge())
                    continue;

                int tmpNode = iter.getAdjNode();
                double tmpWeight = weighting.calcWeight(iter) + currEdge.weight;

                EdgeEntry nEdge = fromMap.get(tmpNode);
                if (nEdge == null)
>>>>>>> 64179c85
                {
                    nEdge = new EdgeEntry(iter.getEdge(), tmpNode, tmpWeight);
                    nEdge.parent = currEdge;
<<<<<<< HEAD
                    map.put(tmpNode, nEdge);
                    heap.add(nEdge);
                } else if ( nEdge.weight > tmpWeight )
=======
                    fromMap.put(tmpNode, nEdge);
                    fromHeap.add(nEdge);
                } else if (nEdge.weight > tmpWeight)
>>>>>>> 64179c85
                {
                    fromHeap.remove(nEdge);
                    nEdge.edge = iter.getEdge();
                    nEdge.weight = tmpWeight;
                    nEdge.parent = currEdge;
                    fromHeap.add(nEdge);
                }

                updateShortest(nEdge, neighborNode);
            }

<<<<<<< HEAD
            if ( heap.isEmpty() )
                return null;

            currEdge = heap.poll();
            if ( currEdge == null )
                throw new AssertionError("null currEdge cannot happen?");
=======
            if (fromHeap.isEmpty())
                return createEmptyPath();

            currEdge = fromHeap.poll();
            if (currEdge == null)
                throw new AssertionError("Empty edge cannot happen");
>>>>>>> 64179c85
        }
        return extractPath();
    }

    @Override
    protected boolean finished()
    {
        return currEdge.endNode == to;
    }

    @Override
    protected Path extractPath()
    {
        if (currEdge == null || !finished())
            return createEmptyPath();
        return new Path(graph, flagEncoder).setEdgeEntry(currEdge).extract();
    }

    @Override
    public String getName()
    {
        return "dijkstra";
    }

    @Override
    public int getVisitedNodes()
    {
        return visitedNodes;
    }
}<|MERGE_RESOLUTION|>--- conflicted
+++ resolved
@@ -17,15 +17,17 @@
  */
 package com.graphhopper.routing;
 
+import gnu.trove.map.TIntObjectMap;
+import gnu.trove.map.hash.TIntObjectHashMap;
+
+import java.util.PriorityQueue;
+
 import com.graphhopper.routing.util.FlagEncoder;
 import com.graphhopper.routing.util.Weighting;
 import com.graphhopper.storage.EdgeEntry;
 import com.graphhopper.storage.Graph;
 import com.graphhopper.util.EdgeExplorer;
 import com.graphhopper.util.EdgeIterator;
-import gnu.trove.map.TIntObjectMap;
-import gnu.trove.map.hash.TIntObjectHashMap;
-import java.util.PriorityQueue;
 
 /**
  * Implements a single source shortest path algorithm
@@ -57,25 +59,11 @@
     @Override
     public Path calcPath( int from, int to )
     {
-<<<<<<< HEAD
-        if ( alreadyRun )
-            throw new IllegalStateException("Create a new instance per call");
-
-        alreadyRun = true;
-        EdgeEntry fromEdge = new EdgeEntry(EdgeIterator.NO_EDGE, from, 0d);
-        map.put(from, fromEdge);
-        EdgeEntry currEdge = calcEdgeEntry(fromEdge, to);
-        if ( currEdge == null || currEdge.endNode != to )
-            return new Path(graph, flagEncoder);
-
-        return extractPath(currEdge);
-=======
         checkAlreadyRun();
         this.to = to;
         currEdge = createEdgeEntry(from, 0);
         fromMap.put(from, currEdge);
         return runAlgo();
->>>>>>> 64179c85
     }
 
     private Path runAlgo()
@@ -84,54 +72,28 @@
         while ( true )
         {
             visitedNodes++;
-<<<<<<< HEAD
-            if ( finished(currEdge, to) )
-                break;
-
-            int neighborNode = currEdge.endNode;
-            explorer.setBaseNode(neighborNode);
-            while ( explorer.next() )
-            {
-                if ( !accept(explorer) )
-                    continue;
-                int tmpNode = explorer.getAdjNode();
-                double tmpWeight = weightCalc.getWeight(explorer.getDistance(), explorer.getFlags())
-                        + currEdge.weight
-                        + turnCostCalc.getTurnCosts(neighborNode, currEdge.edge, explorer.getEdge());
-                EdgeEntry nEdge = map.get(tmpNode);
-                if ( nEdge == null )
-=======
             if (finished())
                 break;
 
             int neighborNode = currEdge.endNode;
             EdgeIterator iter = explorer.setBaseNode(neighborNode);
-            while (iter.next())
+            while ( iter.next() )
             {
                 if (!accept(iter))
                     continue;
                 // minor speed up
                 if (currEdge.edge == iter.getEdge())
                     continue;
-
                 int tmpNode = iter.getAdjNode();
                 double tmpWeight = weighting.calcWeight(iter) + currEdge.weight;
-
                 EdgeEntry nEdge = fromMap.get(tmpNode);
-                if (nEdge == null)
->>>>>>> 64179c85
+                if ( nEdge == null )
                 {
                     nEdge = new EdgeEntry(iter.getEdge(), tmpNode, tmpWeight);
                     nEdge.parent = currEdge;
-<<<<<<< HEAD
-                    map.put(tmpNode, nEdge);
-                    heap.add(nEdge);
-                } else if ( nEdge.weight > tmpWeight )
-=======
                     fromMap.put(tmpNode, nEdge);
                     fromHeap.add(nEdge);
-                } else if (nEdge.weight > tmpWeight)
->>>>>>> 64179c85
+                } else if ( nEdge.weight > tmpWeight )
                 {
                     fromHeap.remove(nEdge);
                     nEdge.edge = iter.getEdge();
@@ -143,21 +105,12 @@
                 updateShortest(nEdge, neighborNode);
             }
 
-<<<<<<< HEAD
-            if ( heap.isEmpty() )
-                return null;
-
-            currEdge = heap.poll();
-            if ( currEdge == null )
-                throw new AssertionError("null currEdge cannot happen?");
-=======
             if (fromHeap.isEmpty())
                 return createEmptyPath();
 
             currEdge = fromHeap.poll();
-            if (currEdge == null)
+            if ( currEdge == null )
                 throw new AssertionError("Empty edge cannot happen");
->>>>>>> 64179c85
         }
         return extractPath();
     }

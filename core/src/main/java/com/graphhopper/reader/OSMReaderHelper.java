/*
 *  Licensed to Peter Karich under one or more contributor license 
 *  agreements. See the NOTICE file distributed with this work for 
 *  additional information regarding copyright ownership.
 * 
 *  Peter Karich licenses this file to you under the Apache License, 
 *  Version 2.0 (the "License"); you may not use this file except 
 *  in compliance with the License. You may obtain a copy of the 
 *  License at
 * 
 *       http://www.apache.org/licenses/LICENSE-2.0
 * 
 *  Unless required by applicable law or agreed to in writing, software
 *  distributed under the License is distributed on an "AS IS" BASIS,
 *  WITHOUT WARRANTIES OR CONDITIONS OF ANY KIND, either express or implied.
 *  See the License for the specific language governing permissions and
 *  limitations under the License.
 */
package com.graphhopper.reader;

import com.graphhopper.routing.util.AcceptWay;
import com.graphhopper.storage.Graph;
import com.graphhopper.storage.GraphStorage;
import com.graphhopper.storage.GraphStorageTurnCosts;
import com.graphhopper.storage.GraphTurnCosts;
import com.graphhopper.util.DistanceCalc;
import com.graphhopper.util.DouglasPeucker;
import com.graphhopper.util.EdgeIterator;
import com.graphhopper.util.Helper;
import com.graphhopper.util.PointList;
import gnu.trove.list.TLongList;
import gnu.trove.list.array.TLongArrayList;
import java.io.InputStream;
import java.util.HashMap;
import java.util.Map;
import javax.xml.stream.XMLStreamConstants;
import javax.xml.stream.XMLStreamException;
import javax.xml.stream.XMLStreamReader;
import org.slf4j.Logger;
import org.slf4j.LoggerFactory;

/**
 * @author Peter Karich
 */
public abstract class OSMReaderHelper {

    private final Logger logger = LoggerFactory.getLogger(getClass());
    protected long zeroCounter = 0;
    protected final Graph g;
    protected final long expectedNodes;
    private DistanceCalc distCalc = new DistanceCalc();
    private AcceptWay acceptWay;
    protected TLongArrayList wayNodes = new TLongArrayList(10);
    private Map<String, String> osmProperties = new HashMap<String, String>();
    private Map<String, Object> outProperties = new HashMap<String, Object>();
<<<<<<< HEAD
    private long edgeOsmId;
=======
    private DouglasPeucker dpAlgo = new DouglasPeucker();
>>>>>>> 199b579b

    public OSMReaderHelper(Graph g, long expectedNodes) {
        this.g = g;
        this.expectedNodes = expectedNodes;
    }

    public OSMReaderHelper wayPointMaxDistance(double maxDist) {
        dpAlgo.maxDistance(maxDist);
        return this;
    }

    public OSMReaderHelper acceptWay(AcceptWay acceptWay) {
        this.acceptWay = acceptWay;
        return this;
    }

    public AcceptWay acceptWay() {
        return acceptWay;
    }

    /**
     * @return inclusive pillar nodes (either via pre-parsing or via
     * expectedNodes)
     */
    public long foundNodes() {
        return expectedNodes;
    }

    public long edgeCount() {
        return g.getAllEdges().maxId();
    }

    public void preProcess(InputStream osmXml) {
    }

    public abstract boolean addNode(long osmId, double lat, double lon);

    public abstract int addEdge(TLongList nodes, int flags, long edgeOsmid);

    int addEdge(int fromIndex, int toIndex, PointList pointList, int flags, long osmid) {
        if (fromIndex < 0 || toIndex < 0)
            throw new AssertionError("to or from index is invalid for this edge "
                    + fromIndex + "->" + toIndex + ", points:" + pointList);

        double towerNodeDistance = 0;
        double prevLat = pointList.latitude(0);
        double prevLon = pointList.longitude(0);
        double lat;
        double lon;
        PointList pillarNodes = new PointList(pointList.size() - 2);
        int nodes = pointList.size();
        for (int i = 1; i < nodes; i++) {
            lat = pointList.latitude(i);
            lon = pointList.longitude(i);
            towerNodeDistance += distCalc.calcDist(prevLat, prevLon, lat, lon);
            prevLat = lat;
            prevLon = lon;
            if (nodes > 2 && i < nodes - 1)
                pillarNodes.add(lat, lon);
        }
        if (towerNodeDistance == 0) {
            // As investigation shows often two paths should have crossed via one identical point 
            // but end up in two very close points.
            zeroCounter++;
            towerNodeDistance = 0.0001;
        }

<<<<<<< HEAD
        final EdgeIterator iter = g.edge(fromIndex, toIndex, towerNodeDistance, flags);
        if(g instanceof GraphStorageTurnCosts){
        	storeEdgeOSMId(iter.edge(), osmid);
        } 
        if (nodes > 2)
=======
        EdgeIterator iter = g.edge(fromIndex, toIndex, towerNodeDistance, flags);
        if (nodes > 2) {
            dpAlgo.simplify(pillarNodes);
>>>>>>> 199b579b
            iter.wayGeometry(pillarNodes);
        }
        return nodes;
    }
    
    abstract void storeEdgeOSMId(int edgeId, long osmId);
    

    String getInfo() {
        return "Found " + zeroCounter + " zero distances.";
    }

<<<<<<< HEAD
    String getStorageInfo(GraphStorage storage) {
        return storage.getClass().getSimpleName() + "|" + storage.directory().getClass().getSimpleName()
                + "|" + storage.version();
    }

    public boolean isTurnCostSupport(GraphStorage graphStorage) {
        return (graphStorage instanceof GraphTurnCosts) && ((GraphTurnCosts)graphStorage).isTurnCostSupport();
    }

=======
>>>>>>> 199b579b
    void finishedReading() {
    }

    void startWayProcessing() {
    }

    void startRelationsProcessing() {
    }
    
    void processRelations(XMLStreamReader sReader) throws XMLStreamException{
    }
    

    public void processWay(XMLStreamReader sReader) throws XMLStreamException {
        boolean valid = parseWay(sReader);
        if (valid) {
            int flags = acceptWay.toFlags(outProperties);
<<<<<<< HEAD
            addEdge(wayNodes, flags, edgeOsmId);            
=======
            addEdge(wayNodes, flags);
>>>>>>> 199b579b
        }
    }
    
    /**
     * wayNodes will be filled with participating node ids. outProperties will
     * be filled with way information after calling this method.
     *
     * @return true the current xml entry is a way entry and has nodes
     */
    boolean parseWay(XMLStreamReader sReader) throws XMLStreamException {
        wayNodes.clear();
        osmProperties.clear();
        outProperties.clear();
        try{
        	edgeOsmId = Long.parseLong(sReader.getAttributeValue(null, "id"));	
        }catch(Exception e){
        	logger.error("could not read osm id of edge", e);
        }
        
        for (int tmpE = sReader.nextTag(); tmpE != XMLStreamConstants.END_ELEMENT;
                tmpE = sReader.nextTag()) {
            if (tmpE == XMLStreamConstants.START_ELEMENT) {
                if ("nd".equals(sReader.getLocalName())) {
                    String ref = sReader.getAttributeValue(null, "ref");
                    try {
                        wayNodes.add(Long.parseLong(ref));
                    } catch (Exception ex) {
                        logger.error("cannot get ref from way. ref:" + ref, ex);
                    }
                } else if ("tag".equals(sReader.getLocalName())) {
                    String tagKey = sReader.getAttributeValue(null, "k");
                    if (tagKey != null && !Helper.isEmpty(tagKey)) {
                        String tagValue = sReader.getAttributeValue(null, "v");
                        osmProperties.put(tagKey, tagValue);
                    }
                }
                sReader.next();
            }
        }
        boolean isWay = acceptWay.handleTags(outProperties, osmProperties, wayNodes);
        boolean hasNodes = wayNodes.size() > 1;
        return isWay && hasNodes;
    }
}<|MERGE_RESOLUTION|>--- conflicted
+++ resolved
@@ -53,11 +53,8 @@
     protected TLongArrayList wayNodes = new TLongArrayList(10);
     private Map<String, String> osmProperties = new HashMap<String, String>();
     private Map<String, Object> outProperties = new HashMap<String, Object>();
-<<<<<<< HEAD
     private long edgeOsmId;
-=======
     private DouglasPeucker dpAlgo = new DouglasPeucker();
->>>>>>> 199b579b
 
     public OSMReaderHelper(Graph g, long expectedNodes) {
         this.g = g;
@@ -125,17 +122,12 @@
             towerNodeDistance = 0.0001;
         }
 
-<<<<<<< HEAD
         final EdgeIterator iter = g.edge(fromIndex, toIndex, towerNodeDistance, flags);
         if(g instanceof GraphStorageTurnCosts){
         	storeEdgeOSMId(iter.edge(), osmid);
         } 
-        if (nodes > 2)
-=======
-        EdgeIterator iter = g.edge(fromIndex, toIndex, towerNodeDistance, flags);
         if (nodes > 2) {
             dpAlgo.simplify(pillarNodes);
->>>>>>> 199b579b
             iter.wayGeometry(pillarNodes);
         }
         return nodes;
@@ -148,18 +140,10 @@
         return "Found " + zeroCounter + " zero distances.";
     }
 
-<<<<<<< HEAD
-    String getStorageInfo(GraphStorage storage) {
-        return storage.getClass().getSimpleName() + "|" + storage.directory().getClass().getSimpleName()
-                + "|" + storage.version();
-    }
-
     public boolean isTurnCostSupport(GraphStorage graphStorage) {
         return (graphStorage instanceof GraphTurnCosts) && ((GraphTurnCosts)graphStorage).isTurnCostSupport();
     }
 
-=======
->>>>>>> 199b579b
     void finishedReading() {
     }
 
@@ -177,11 +161,7 @@
         boolean valid = parseWay(sReader);
         if (valid) {
             int flags = acceptWay.toFlags(outProperties);
-<<<<<<< HEAD
             addEdge(wayNodes, flags, edgeOsmId);            
-=======
-            addEdge(wayNodes, flags);
->>>>>>> 199b579b
         }
     }
     
